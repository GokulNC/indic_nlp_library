# Copyright Anoop Kunchukuttan 2014 - present
#
# This file is part of Indic NLP Library.
# 
# Indic NLP Library is free software: you can redistribute it and/or modify
# it under the terms of the GNU General Public License as published by
# the Free Software Foundation, either version 3 of the License, or
# (at your option) any later version.
# 
# Indic NLP Library is distributed in the hope that it will be useful,
#        but WITHOUT ANY WARRANTY; without even the implied warranty of
#        MERCHANTABILITY or FITNESS FOR A PARTICULAR PURPOSE.  See the
#        GNU General Public License for more details.
# 
#        You should have received a copy of the GNU General Public License
#        along with Indic NLP Library.  If not, see <http://www.gnu.org/licenses/>.
#

SCRIPT_RANGES={
                 'pa':[0x0a00,0x0a7f] ,  
                 'gu':[0x0a80,0x0aff] ,  
                 'or':[0x0b00,0x0b7f] ,  
                 'ta':[0x0b80,0x0bff] ,  
                 'te':[0x0c00,0x0c7f] ,  
                 'kn':[0x0c80,0x0cff] ,  
                 'ml':[0x0d00,0x0d7f] ,  
                 'si':[0x0d80,0x0dff] ,  
                 'hi':[0x0900,0x097f] ,  
                 'mr':[0x0900,0x097f] ,   
                 'kK':[0x0900,0x097f] ,   
                 'sa':[0x0900,0x097f] ,   
                 'ne':[0x0900,0x097f] ,   
                 'sd':[0x0900,0x097f] ,  
                 'bn':[0x0980,0x09ff] ,  
                 'as':[0x0980,0x09ff] ,  
              }

COORDINATED_RANGE_START_INCLUSIVE=0
COORDINATED_RANGE_END_INCLUSIVE=0x6f

NUMERIC_OFFSET_START=0x66
NUMERIC_OFFSET_END=0x6f

URDU_RANGES=[
                [0x0600,0x06ff], 
                [0x0750,0x077f], 
                [0xfb50,0xfdff], 
                [0xfe70,0xfeff], 
            ]

<<<<<<< HEAD
def is_indiclang_char(c,lang): 
    """
    Applicable to Brahmi derived Indic scripts 
    """
    return (c>=SCRIPT_RANGES[lang][0] and c<=SCRIPT_RANGES[lang][1])
    
def get_offset(c,lang): 
    return ord(c)-langinfo.SCRIPT_RANGES[lang]

def in_coordinated_range(c_offset,lang): 
    """
    Applicable to Brahmi derived Indic scripts 
    """
    return  (c_offset>=COORDINATED_RANGE_START_INCLUSIVE and c_offset<=COORDINATED_RANGE_END_INCLUSIVE) 
       
=======
RUPEE_SIGN=0x20b9

DANDA=0x0964
DOUBLE_DANDA=0x0965
>>>>>>> 9184dda5
<|MERGE_RESOLUTION|>--- conflicted
+++ resolved
@@ -48,7 +48,11 @@
                 [0xfe70,0xfeff], 
             ]
 
-<<<<<<< HEAD
+RUPEE_SIGN=0x20b9
+
+DANDA=0x0964
+DOUBLE_DANDA=0x0965
+
 def is_indiclang_char(c,lang): 
     """
     Applicable to Brahmi derived Indic scripts 
@@ -63,10 +67,4 @@
     Applicable to Brahmi derived Indic scripts 
     """
     return  (c_offset>=COORDINATED_RANGE_START_INCLUSIVE and c_offset<=COORDINATED_RANGE_END_INCLUSIVE) 
-       
-=======
-RUPEE_SIGN=0x20b9
-
-DANDA=0x0964
-DOUBLE_DANDA=0x0965
->>>>>>> 9184dda5
+       